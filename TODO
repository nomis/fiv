<<<<<<< HEAD
=======
# Now
Menu items for full screen/af points should be check boxes
Preload by memory limit
Full resolution on scaled displays

# Later
Find a better exif library
>>>>>>> 888554bf
Canon rating indicator
Photo properties:
	Date/Time
	ISO speed
	Aperture
	Focal length
	Exposure time
	Exposure bias
	Flash
	Flash bias
Navigation with thumbnails
Reload modified image
Refresh directory to show latest images<|MERGE_RESOLUTION|>--- conflicted
+++ resolved
@@ -1,5 +1,3 @@
-<<<<<<< HEAD
-=======
 # Now
 Menu items for full screen/af points should be check boxes
 Preload by memory limit
@@ -7,7 +5,6 @@
 
 # Later
 Find a better exif library
->>>>>>> 888554bf
 Canon rating indicator
 Photo properties:
 	Date/Time
